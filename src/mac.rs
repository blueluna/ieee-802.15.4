--- conflicted
+++ resolved
@@ -868,17 +868,7 @@
 
     #[test]
     fn decode_ver0_pan_id_compression() {
-<<<<<<< HEAD
-        let data = [
-            0x41, 0x88, 0x91, 0x8f, 0x20, 0xff, 0xff, 0x33,
-            0x44, 0x00, 0x00, 0x00, 0x00, 0x00, 0x00, 0x00,
-            0x00, 0x00, 0x00, 0x00, 0x00, 0x00, 0x00, 0x00,
-            0x00, 0x00, 0x00, 0x00, 0x00, 0x00, 0x00, 0x00,
-            0x00, 0x00, 0x00, 0x00, 0x00, 0x00, 0x00, 0x00,
-            0x00, 0x00, 0x00, 0x00, 0x00, 0x00, 0x00, 0x00];
-=======
-        let data = [0x41, 0x88, 0x91, 0x8f, 0x20, 0xff, 0xff, 0x00, 0x00];
->>>>>>> 6e610e7f
+        let data = [0x41, 0x88, 0x91, 0x8f, 0x20, 0xff, 0xff, 0x33, 0x44, 0x00, 0x00];
         let frame = Frame::decode(&data).unwrap();
         assert_eq!(frame.header.frame_type, FrameType::Data);
         assert_eq!(frame.header.security, Security::None);
@@ -886,16 +876,8 @@
         assert_eq!(frame.header.ack_request, false);
         assert_eq!(frame.header.pan_id_compress, true);
         assert_eq!(frame.header.seq, 145);
-<<<<<<< HEAD
         assert_eq!(frame.header.destination, Address::Short(PanId(0x208f), ShortAddress(0xffff)));
         assert_eq!(frame.header.source, Address::Short(PanId(0x208f), ShortAddress(0x4433)));
-=======
-        assert_eq!(
-            frame.header.destination,
-            Address::Short(ShortAddress { pan_id: 0x208f, addr: 0xffff } )
-        );
-        assert_eq!(frame.header.source, Address::None);
->>>>>>> 6e610e7f
     }
 
     #[test]
@@ -912,11 +894,11 @@
         assert_eq!(frame.header.seq, 139);
         assert_eq!(
             frame.header.destination,
-            Address::Short(ShortAddress { pan_id: 0xffff, addr: 0x0002 } )
+            Address::Short(PanId(0xffff), ShortAddress(0x0002))
         );
         assert_eq!(
             frame.header.source,
-            Address::Extended(ExtendedAddress{pan_id: 0x0023, addr: 0xaec24a1c2116e260})
+            Address::Extended(PanId(0x0023), ExtendedAddress(0xaec24a1c2116e260))
         );
     }
 }